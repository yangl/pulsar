--- conflicted
+++ resolved
@@ -726,19 +726,10 @@
                 : 0;
 
         subscriptionFuture.thenAccept(subscription -> {
-<<<<<<< HEAD
-            try {
-                Consumer consumer = new Consumer(subscription, subType, topic, consumerId, priorityLevel, consumerName,
-                        maxUnackedMessages, cnx, cnx.getAuthRole(), metadata,
-                        readCompacted, initialPosition, keySharedMeta, msgFilterExpression);
-                addConsumerToSubscription(subscription, consumer);
-
-=======
             Consumer consumer = new Consumer(subscription, subType, topic, consumerId, priorityLevel, consumerName,
                     maxUnackedMessages, cnx, cnx.getAuthRole(), metadata,
-                    readCompacted, initialPosition, keySharedMeta);
+                    readCompacted, initialPosition, keySharedMeta, msgFilterExpression);
             addConsumerToSubscription(subscription, consumer).thenAccept(v -> {
->>>>>>> fbaaa109
                 checkBackloggedCursors();
                 if (!cnx.isActive()) {
                     try {
