/**
 * Licensed to the Apache Software Foundation (ASF) under one
 * or more contributor license agreements.  See the NOTICE file
 * distributed with this work for additional information
 * regarding copyright ownership.  The ASF licenses this file
 * to you under the Apache License, Version 2.0 (the
 * "License"); you may not use this file except in compliance
 * with the License.  You may obtain a copy of the License at
 *
 *   http://www.apache.org/licenses/LICENSE-2.0
 *
 * Unless required by applicable law or agreed to in writing,
 * software distributed under the License is distributed on an
 * "AS IS" BASIS, WITHOUT WARRANTIES OR CONDITIONS OF ANY
 * KIND, either express or implied.  See the License for the
 * specific language governing permissions and limitations
 * under the License.
 */
package org.apache.pulsar.broker.service.nonpersistent;

import static com.google.common.base.Preconditions.checkArgument;
import static org.apache.bookkeeper.mledger.impl.EntryCacheManager.create;
import static org.apache.pulsar.broker.cache.ConfigurationCacheService.POLICIES;
import com.carrotsearch.hppc.ObjectObjectHashMap;
import com.google.common.collect.Lists;
import com.google.common.collect.Maps;
import io.netty.buffer.ByteBuf;
import io.netty.util.concurrent.FastThreadLocal;
import java.util.Collections;
import java.util.List;
import java.util.Map;
import java.util.Optional;
import java.util.Set;
import java.util.concurrent.CompletableFuture;
import java.util.concurrent.TimeUnit;
import java.util.concurrent.atomic.AtomicBoolean;
import java.util.concurrent.atomic.AtomicLongFieldUpdater;
import org.apache.bookkeeper.mledger.Entry;
import org.apache.bookkeeper.mledger.Position;
import org.apache.pulsar.broker.ServiceConfiguration;
import org.apache.pulsar.broker.admin.AdminResource;
import org.apache.pulsar.broker.service.AbstractTopic;
import org.apache.pulsar.broker.service.BrokerService;
import org.apache.pulsar.broker.service.BrokerServiceException;
import org.apache.pulsar.broker.service.BrokerServiceException.ConsumerBusyException;
import org.apache.pulsar.broker.service.BrokerServiceException.NamingException;
import org.apache.pulsar.broker.service.BrokerServiceException.NotAllowedException;
import org.apache.pulsar.broker.service.BrokerServiceException.ServerMetadataException;
import org.apache.pulsar.broker.service.BrokerServiceException.SubscriptionBusyException;
import org.apache.pulsar.broker.service.BrokerServiceException.TopicBusyException;
import org.apache.pulsar.broker.service.BrokerServiceException.TopicFencedException;
import org.apache.pulsar.broker.service.BrokerServiceException.UnsupportedVersionException;
import org.apache.pulsar.broker.service.Consumer;
import org.apache.pulsar.broker.service.Producer;
import org.apache.pulsar.broker.service.Replicator;
import org.apache.pulsar.broker.service.StreamingStats;
import org.apache.pulsar.broker.service.Subscription;
import org.apache.pulsar.broker.service.Topic;
import org.apache.pulsar.broker.service.TransportCnx;
import org.apache.pulsar.broker.stats.ClusterReplicationMetrics;
import org.apache.pulsar.broker.stats.NamespaceStats;
import org.apache.pulsar.client.api.MessageId;
import org.apache.pulsar.client.api.transaction.TxnID;
import org.apache.pulsar.common.api.proto.CommandSubscribe.InitialPosition;
import org.apache.pulsar.common.api.proto.CommandSubscribe.SubType;
import org.apache.pulsar.common.api.proto.KeySharedMeta;
import org.apache.pulsar.common.naming.TopicName;
import org.apache.pulsar.common.policies.data.BacklogQuota;
import org.apache.pulsar.common.policies.data.ConsumerStats;
import org.apache.pulsar.common.policies.data.NonPersistentPublisherStats;
import org.apache.pulsar.common.policies.data.NonPersistentReplicatorStats;
import org.apache.pulsar.common.policies.data.NonPersistentSubscriptionStats;
import org.apache.pulsar.common.policies.data.NonPersistentTopicStats;
import org.apache.pulsar.common.policies.data.PersistentTopicInternalStats;
import org.apache.pulsar.common.policies.data.PersistentTopicInternalStats.CursorStats;
import org.apache.pulsar.common.policies.data.Policies;
import org.apache.pulsar.common.policies.data.PublisherStats;
import org.apache.pulsar.common.protocol.schema.SchemaData;
import org.apache.pulsar.common.util.FutureUtil;
import org.apache.pulsar.common.util.collections.ConcurrentOpenHashMap;
import org.apache.pulsar.policies.data.loadbalancer.NamespaceBundleStats;
import org.apache.pulsar.utils.StatsOutputStream;
import org.apache.zookeeper.KeeperException;
import org.slf4j.Logger;
import org.slf4j.LoggerFactory;

public class NonPersistentTopic extends AbstractTopic implements Topic {

    // Subscriptions to this topic
    private final ConcurrentOpenHashMap<String, NonPersistentSubscription> subscriptions;

    private final ConcurrentOpenHashMap<String, NonPersistentReplicator> replicators;

    // Ever increasing counter of entries added
    private static final AtomicLongFieldUpdater<NonPersistentTopic> ENTRIES_ADDED_COUNTER_UPDATER =
            AtomicLongFieldUpdater.newUpdater(NonPersistentTopic.class, "entriesAddedCounter");
    private volatile long entriesAddedCounter = 0;

    private static final FastThreadLocal<TopicStats> threadLocalTopicStats = new FastThreadLocal<TopicStats>() {
        @Override
        protected TopicStats initialValue() {
            return new TopicStats();
        }
    };

    private static class TopicStats {
        public double averageMsgSize;
        public double aggMsgRateIn;
        public double aggMsgThroughputIn;
        public double aggMsgRateOut;
        public double aggMsgThroughputOut;
        public final ObjectObjectHashMap<String, PublisherStats> remotePublishersStats;

        public TopicStats() {
            remotePublishersStats = new ObjectObjectHashMap<>();
            reset();
        }

        public void reset() {
            averageMsgSize = 0;
            aggMsgRateIn = 0;
            aggMsgThroughputIn = 0;
            aggMsgRateOut = 0;
            aggMsgThroughputOut = 0;
            remotePublishersStats.clear();
        }
    }

    public NonPersistentTopic(String topic, BrokerService brokerService) {
        super(topic, brokerService);
        this.subscriptions = new ConcurrentOpenHashMap<>(16, 1);
        this.replicators = new ConcurrentOpenHashMap<>(16, 1);
        this.isFenced = false;

        try {
            Policies policies = brokerService.pulsar().getConfigurationCache().policiesCache()
                    .get(AdminResource.path(POLICIES, TopicName.get(topic).getNamespace()))
                    .orElseThrow(() -> new KeeperException.NoNodeException());
            isEncryptionRequired = policies.encryption_required;
            isAllowAutoUpdateSchema = policies.is_allow_auto_update_schema;
            if (policies.inactive_topic_policies != null) {
                inactiveTopicPolicies = policies.inactive_topic_policies;
            }
            setSchemaCompatibilityStrategy(policies);

            schemaValidationEnforced = policies.schema_validation_enforced;

        } catch (Exception e) {
            log.warn("[{}] Error getting policies {} and isEncryptionRequired will be set to false", topic,
                    e.getMessage());
            isEncryptionRequired = false;
        }
    }

    @Override
    public void publishMessage(ByteBuf data, PublishContext callback) {
        if (isExceedMaximumMessageSize(data.readableBytes())) {
            callback.completed(new NotAllowedException("Exceed maximum message size")
                    , -1, -1);
            return;
        }
        callback.completed(null, 0L, 0L);
        ENTRIES_ADDED_COUNTER_UPDATER.incrementAndGet(this);

        subscriptions.forEach((name, subscription) -> {
            ByteBuf duplicateBuffer = data.retainedDuplicate();
            Entry entry = create(0L, 0L, duplicateBuffer);
            // entry internally retains data so, duplicateBuffer should be release here
            duplicateBuffer.release();
            if (subscription.getDispatcher() != null) {
                subscription.getDispatcher().sendMessages(Collections.singletonList(entry));
            } else {
                // it happens when subscription is created but dispatcher is not created as consumer is not added
                // yet
                entry.release();
            }
        });

        if (!replicators.isEmpty()) {
            replicators.forEach((name, replicator) -> {
                ByteBuf duplicateBuffer = data.retainedDuplicate();
                Entry entry = create(0L, 0L, duplicateBuffer);
                // entry internally retains data so, duplicateBuffer should be release here
                duplicateBuffer.release();
                replicator.sendMessage(entry);
            });
        }
    }

    protected CompletableFuture<Long> incrementTopicEpoch(Optional<Long> currentEpoch) {
        // Non-persistent topic does not have any durable metadata, so we're just
        // keeping the epoch in memory
        return CompletableFuture.completedFuture(currentEpoch.orElse(-1L) + 1);
    }

    protected CompletableFuture<Long> setTopicEpoch(long newEpoch) {
        // Non-persistent topic does not have any durable metadata, so we're just
        // keeping the epoch in memory
        return CompletableFuture.completedFuture(newEpoch);
    }


    @Override
    public void checkMessageDeduplicationInfo() {
        // No-op
    }

    @Override
    public void removeProducer(Producer producer) {
        checkArgument(producer.getTopic() == this);
        if (producers.remove(producer.getProducerName(), producer)) {
            handleProducerRemoved(producer);
        }
    }

    @Override
    public CompletableFuture<Consumer> subscribe(final TransportCnx cnx, String subscriptionName, long consumerId,
                                                 SubType subType, int priorityLevel, String consumerName,
                                                 boolean isDurable, MessageId startMessageId,
                                                 Map<String, String> metadata, boolean readCompacted,
                                                 InitialPosition initialPosition,
                                                 long resetStartMessageBackInSec, boolean replicateSubscriptionState,
                                                 KeySharedMeta keySharedMeta, String msgFilterExpression) {

        final CompletableFuture<Consumer> future = new CompletableFuture<>();

        try {
            brokerService.checkTopicNsOwnership(getName());
        } catch (Exception e) {
            future.completeExceptionally(e);
            return future;
        }

        if (hasBatchMessagePublished && !cnx.isBatchMessageCompatibleVersion()) {
            if (log.isDebugEnabled()) {
                log.debug("[{}] Consumer doesn't support batch-message {}", topic, subscriptionName);
            }
            future.completeExceptionally(new UnsupportedVersionException("Consumer doesn't support batch-message"));
            return future;
        }

        if (subscriptionName.startsWith(replicatorPrefix)) {
            log.warn("[{}] Failed to create subscription for {}", topic, subscriptionName);
            future.completeExceptionally(new NamingException("Subscription with reserved subscription name attempted"));
            return future;
        }

        if (readCompacted) {
            future.completeExceptionally(new NotAllowedException("readCompacted only valid on persistent topics"));
            return future;
        }

        lock.readLock().lock();
        try {
            if (isFenced) {
                log.warn("[{}] Attempting to subscribe to a fenced topic", topic);
                future.completeExceptionally(new TopicFencedException("Topic is temporarily unavailable"));
                return future;
            }

            handleConsumerAdded(subscriptionName, consumerName);
        } finally {
            lock.readLock().unlock();
        }

        NonPersistentSubscription subscription = subscriptions.computeIfAbsent(subscriptionName,
                name -> new NonPersistentSubscription(this, subscriptionName));
<<<<<<< HEAD

        try {
            Consumer consumer = new Consumer(subscription, subType, topic, consumerId, priorityLevel, consumerName, 0,
                    cnx, cnx.getAuthRole(), metadata, readCompacted, initialPosition, keySharedMeta, msgFilterExpression);
            addConsumerToSubscription(subscription, consumer);
=======
        Consumer consumer = new Consumer(subscription, subType, topic, consumerId, priorityLevel, consumerName, 0,
                cnx, cnx.getAuthRole(), metadata, readCompacted, initialPosition, keySharedMeta);
        addConsumerToSubscription(subscription, consumer).thenRun(() -> {
>>>>>>> fbaaa109
            if (!cnx.isActive()) {
                try {
                    consumer.close();
                } catch (BrokerServiceException e) {
                    if (e instanceof ConsumerBusyException) {
                        log.warn("[{}][{}] Consumer {} {} already connected", topic, subscriptionName, consumerId,
                                consumerName);
                    } else if (e instanceof SubscriptionBusyException) {
                        log.warn("[{}][{}] {}", topic, subscriptionName, e.getMessage());
                    }

                    decrementUsageCount();
                    future.completeExceptionally(e);
                    return;
                }
                if (log.isDebugEnabled()) {
                    log.debug("[{}] [{}] [{}] Subscribe failed -- count: {}", topic, subscriptionName,
                            consumer.consumerName(), currentUsageCount());
                }
                future.completeExceptionally(
                        new BrokerServiceException("Connection was closed while the opening the cursor "));
            } else {
                log.info("[{}][{}] Created new subscription for {}", topic, subscriptionName, consumerId);
                future.complete(consumer);
            }
        }).exceptionally(e -> {
            Throwable throwable = e.getCause();
            if (throwable instanceof ConsumerBusyException) {
                log.warn("[{}][{}] Consumer {} {} already connected", topic, subscriptionName, consumerId,
                        consumerName);
            } else if (throwable instanceof SubscriptionBusyException) {
                log.warn("[{}][{}] {}", topic, subscriptionName, e.getMessage());
            }

            decrementUsageCount();
            future.completeExceptionally(throwable);
            return null;
        });

        return future;
    }

    @Override
    public CompletableFuture<Subscription> createSubscription(String subscriptionName, InitialPosition initialPosition,
            boolean replicateSubscriptionState) {
        return CompletableFuture.completedFuture(new NonPersistentSubscription(this, subscriptionName));
    }

    @Override
    public CompletableFuture<Void> delete() {
        return delete(false, false, false);
    }

    /**
     * Forcefully close all producers/consumers/replicators and deletes the topic.
     *
     * @return
     */
    @Override
    public CompletableFuture<Void> deleteForcefully() {
        return delete(false, true, false);
    }

    private CompletableFuture<Void> delete(boolean failIfHasSubscriptions, boolean closeIfClientsConnected,
            boolean deleteSchema) {
        CompletableFuture<Void> deleteFuture = new CompletableFuture<>();

        lock.writeLock().lock();
        try {
            if (isFenced) {
                log.warn("[{}] Topic is already being closed or deleted", topic);
                deleteFuture.completeExceptionally(new TopicFencedException("Topic is already fenced"));
                return deleteFuture;
            }

            CompletableFuture<Void> closeClientFuture = new CompletableFuture<>();
            if (closeIfClientsConnected) {
                List<CompletableFuture<Void>> futures = Lists.newArrayList();
                replicators.forEach((cluster, replicator) -> futures.add(replicator.disconnect()));
                producers.values().forEach(producer -> futures.add(producer.disconnect()));
                subscriptions.forEach((s, sub) -> futures.add(sub.disconnect()));
                FutureUtil.waitForAll(futures).thenRun(() -> {
                    closeClientFuture.complete(null);
                }).exceptionally(ex -> {
                    log.error("[{}] Error closing clients", topic, ex);
                    isFenced = false;
                    closeClientFuture.completeExceptionally(ex);
                    return null;
                });
            } else {
                closeClientFuture.complete(null);
            }

            closeClientFuture.thenAccept(delete -> {

                if (currentUsageCount() == 0) {
                    isFenced = true;

                    List<CompletableFuture<Void>> futures = Lists.newArrayList();

                    if (failIfHasSubscriptions) {
                        if (!subscriptions.isEmpty()) {
                            isFenced = false;
                            deleteFuture.completeExceptionally(new TopicBusyException("Topic has subscriptions"));
                            return;
                        }
                    } else {
                        subscriptions.forEach((s, sub) -> futures.add(sub.delete()));
                    }
                    if (deleteSchema) {
                        futures.add(deleteSchema().thenApply(schemaVersion -> null));
                    }
                    FutureUtil.waitForAll(futures).whenComplete((v, ex) -> {
                        if (ex != null) {
                            log.error("[{}] Error deleting topic", topic, ex);
                            isFenced = false;
                            deleteFuture.completeExceptionally(ex);
                        } else {
                            // topic GC iterates over topics map and removing from the map with the same thread creates
                            // deadlock. so, execute it in different thread
                            brokerService.executor().execute(() -> {
                                brokerService.removeTopicFromCache(topic);
                                log.info("[{}] Topic deleted", topic);
                                deleteFuture.complete(null);
                            });
                        }
                    });
                } else {
                    deleteFuture.completeExceptionally(new TopicBusyException(
                            "Topic has " + currentUsageCount() + " connected producers/consumers"));
                }
            }).exceptionally(ex -> {
                deleteFuture.completeExceptionally(
                        new TopicBusyException("Failed to close clients before deleting topic."));
                return null;
            });
        } finally {
            lock.writeLock().unlock();
        }

        return deleteFuture;
    }

    /**
     * Close this topic - close all producers and subscriptions associated with this topic.
     *
     * @param closeWithoutWaitingClientDisconnect don't wait for client disconnect and forcefully close managed-ledger
     * @return Completable future indicating completion of close operation
     */
    @Override
    public CompletableFuture<Void> close(boolean closeWithoutWaitingClientDisconnect) {
        CompletableFuture<Void> closeFuture = new CompletableFuture<>();

        lock.writeLock().lock();
        try {
            if (!isFenced || closeWithoutWaitingClientDisconnect) {
                isFenced = true;
            } else {
                log.warn("[{}] Topic is already being closed or deleted", topic);
                closeFuture.completeExceptionally(new TopicFencedException("Topic is already fenced"));
                return closeFuture;
            }
        } finally {
            lock.writeLock().unlock();
        }

        List<CompletableFuture<Void>> futures = Lists.newArrayList();

        replicators.forEach((cluster, replicator) -> futures.add(replicator.disconnect()));
        producers.values().forEach(producer -> futures.add(producer.disconnect()));
        subscriptions.forEach((s, sub) -> futures.add(sub.disconnect()));

        CompletableFuture<Void> clientCloseFuture =
                closeWithoutWaitingClientDisconnect ? CompletableFuture.completedFuture(null)
                        : FutureUtil.waitForAll(futures);

        clientCloseFuture.thenRun(() -> {
            log.info("[{}] Topic closed", topic);
            // unload topic iterates over topics map and removing from the map with the same thread creates deadlock.
            // so, execute it in different thread
            brokerService.executor().execute(() -> {
                brokerService.removeTopicFromCache(topic);
                closeFuture.complete(null);
            });
        }).exceptionally(exception -> {
            log.error("[{}] Error closing topic", topic, exception);
            isFenced = false;
            closeFuture.completeExceptionally(exception);
            return null;
        });

        return closeFuture;
    }

    public CompletableFuture<Void> stopReplProducers() {
        List<CompletableFuture<Void>> closeFutures = Lists.newArrayList();
        replicators.forEach((region, replicator) -> closeFutures.add(replicator.disconnect()));
        return FutureUtil.waitForAll(closeFutures);
    }

    @Override
    public CompletableFuture<Void> checkReplication() {
        TopicName name = TopicName.get(topic);
        if (!name.isGlobal()) {
            return CompletableFuture.completedFuture(null);
        }

        if (log.isDebugEnabled()) {
            log.debug("[{}] Checking replication status", name);
        }

        Policies policies = null;
        try {
            policies = brokerService.pulsar().getConfigurationCache().policiesCache()
                    .get(AdminResource.path(POLICIES, name.getNamespace()))
                    .orElseThrow(() -> new KeeperException.NoNodeException());
        } catch (Exception e) {
            CompletableFuture<Void> future = new CompletableFuture<>();
            future.completeExceptionally(new ServerMetadataException(e));
            return future;
        }

        Set<String> configuredClusters;
        if (policies.replication_clusters != null) {
            configuredClusters = policies.replication_clusters;
        } else {
            configuredClusters = Collections.emptySet();
        }

        String localCluster = brokerService.pulsar().getConfiguration().getClusterName();

        List<CompletableFuture<Void>> futures = Lists.newArrayList();

        // Check for missing replicators
        for (String cluster : configuredClusters) {
            if (cluster.equals(localCluster)) {
                continue;
            }

            if (!replicators.containsKey(cluster)) {
                if (!startReplicator(cluster)) {
                    // it happens when global topic is a partitioned topic and replicator can't start on original
                    // non partitioned-topic (topic without partition prefix)
                    return FutureUtil
                            .failedFuture(new NamingException(topic + " failed to start replicator for " + cluster));
                }
            }
        }

        // Check for replicators to be stopped
        replicators.forEach((cluster, replicator) -> {
            if (!cluster.equals(localCluster)) {
                if (!configuredClusters.contains(cluster)) {
                    futures.add(removeReplicator(cluster));
                }
            }
        });
        return FutureUtil.waitForAll(futures);
    }

    boolean startReplicator(String remoteCluster) {
        log.info("[{}] Starting replicator to remote: {}", topic, remoteCluster);
        String localCluster = brokerService.pulsar().getConfiguration().getClusterName();
        return addReplicationCluster(remoteCluster, NonPersistentTopic.this, localCluster);
    }

    protected boolean addReplicationCluster(String remoteCluster, NonPersistentTopic nonPersistentTopic,
            String localCluster) {
        AtomicBoolean isReplicatorStarted = new AtomicBoolean(true);
        replicators.computeIfAbsent(remoteCluster, r -> {
            try {
                return new NonPersistentReplicator(NonPersistentTopic.this, localCluster, remoteCluster, brokerService);
            } catch (NamingException e) {
                isReplicatorStarted.set(false);
                log.error("[{}] Replicator startup failed due to partitioned-topic {}", topic, remoteCluster);
            }
            return null;
        });
        // clean up replicator if startup is failed
        if (!isReplicatorStarted.get()) {
            replicators.remove(remoteCluster);
        }
        return isReplicatorStarted.get();
    }

    CompletableFuture<Void> removeReplicator(String remoteCluster) {
        log.info("[{}] Removing replicator to {}", topic, remoteCluster);
        final CompletableFuture<Void> future = new CompletableFuture<>();

        String name = NonPersistentReplicator.getReplicatorName(replicatorPrefix, remoteCluster);

        replicators.get(remoteCluster).disconnect().thenRun(() -> {
            log.info("[{}] Successfully removed replicator {}", name, remoteCluster);

        }).exceptionally(e -> {
            log.error("[{}] Failed to close replication producer {} {}", topic, name, e.getMessage(), e);
            future.completeExceptionally(e);
            return null;
        });

        return future;
    }

    private CompletableFuture<Void> checkReplicationAndRetryOnFailure() {
        CompletableFuture<Void> result = new CompletableFuture<Void>();
        checkReplication().thenAccept(res -> {
            log.info("[{}] Policies updated successfully", topic);
            result.complete(null);
        }).exceptionally(th -> {
            log.error("[{}] Policies update failed {}, scheduled retry in {} seconds", topic, th.getMessage(),
                    POLICY_UPDATE_FAILURE_RETRY_TIME_SECONDS, th);
            brokerService.executor().schedule(this::checkReplicationAndRetryOnFailure,
                    POLICY_UPDATE_FAILURE_RETRY_TIME_SECONDS, TimeUnit.SECONDS);
            result.completeExceptionally(th);
            return null;
        });
        return result;
    }

    @Override
    public void checkMessageExpiry() {
        // No-op
    }

    @Override
    public int getNumberOfConsumers() {
        int count = 0;
        for (NonPersistentSubscription subscription : subscriptions.values()) {
            count += subscription.getConsumers().size();
        }
        return count;
    }

    @Override
    public int getNumberOfSameAddressConsumers(final String clientAddress) {
        return getNumberOfSameAddressConsumers(clientAddress, subscriptions.values());
    }

    @Override
    public ConcurrentOpenHashMap<String, NonPersistentSubscription> getSubscriptions() {
        return subscriptions;
    }

    @Override
    public ConcurrentOpenHashMap<String, NonPersistentReplicator> getReplicators() {
        return replicators;
    }

    @Override
    public Subscription getSubscription(String subscription) {
        return subscriptions.get(subscription);
    }

    public Replicator getPersistentReplicator(String remoteCluster) {
        return replicators.get(remoteCluster);
    }

    @Override
    public void updateRates(NamespaceStats nsStats, NamespaceBundleStats bundleStats,
            StatsOutputStream topicStatsStream, ClusterReplicationMetrics replStats, String namespace,
            boolean hydratePublishers) {

        TopicStats topicStats = threadLocalTopicStats.get();
        topicStats.reset();

        replicators.forEach((region, replicator) -> replicator.updateRates());

        nsStats.producerCount += producers.size();
        bundleStats.producerCount += producers.size();
        topicStatsStream.startObject(topic);

        topicStatsStream.startList("publishers");
        producers.values().forEach(producer -> {
            producer.updateRates();
            PublisherStats publisherStats = producer.getStats();

            topicStats.aggMsgRateIn += publisherStats.msgRateIn;
            topicStats.aggMsgThroughputIn += publisherStats.msgThroughputIn;

            if (producer.isRemote()) {
                topicStats.remotePublishersStats.put(producer.getRemoteCluster(), publisherStats);
            }

            if (hydratePublishers) {
                StreamingStats.writePublisherStats(topicStatsStream, publisherStats);
            }
        });
        topicStatsStream.endList();

        // Start replicator stats
        topicStatsStream.startObject("replication");
        nsStats.replicatorCount += topicStats.remotePublishersStats.size();

        // Close replication
        topicStatsStream.endObject();

        // Start subscription stats
        topicStatsStream.startObject("subscriptions");
        nsStats.subsCount += subscriptions.size();

        subscriptions.forEach((subscriptionName, subscription) -> {
            double subMsgRateOut = 0;
            double subMsgThroughputOut = 0;
            double subMsgRateRedeliver = 0;

            // Start subscription name & consumers
            try {
                topicStatsStream.startObject(subscriptionName);
                topicStatsStream.startList("consumers");

                for (Consumer consumer : subscription.getConsumers()) {
                    ++nsStats.consumerCount;
                    ++bundleStats.consumerCount;

                    consumer.updateRates();

                    ConsumerStats consumerStats = consumer.getStats();
                    subMsgRateOut += consumerStats.msgRateOut;
                    subMsgThroughputOut += consumerStats.msgThroughputOut;
                    subMsgRateRedeliver += consumerStats.msgRateRedeliver;

                    // Populate consumer specific stats here
                    StreamingStats.writeConsumerStats(topicStatsStream, subscription.getType(), consumerStats);
                }

                // Close Consumer stats
                topicStatsStream.endList();

                // Populate subscription specific stats here
                topicStatsStream.writePair("msgBacklog", subscription.getNumberOfEntriesInBacklog(false));
                topicStatsStream.writePair("msgRateExpired", subscription.getExpiredMessageRate());
                topicStatsStream.writePair("msgRateOut", subMsgRateOut);
                topicStatsStream.writePair("msgThroughputOut", subMsgThroughputOut);
                topicStatsStream.writePair("msgRateRedeliver", subMsgRateRedeliver);
                topicStatsStream.writePair("type", subscription.getTypeString());
                if (subscription.getDispatcher() != null) {
                    subscription.getDispatcher().getMessageDropRate().calculateRate();
                    topicStatsStream.writePair("msgDropRate",
                            subscription.getDispatcher().getMessageDropRate().getValueRate());
                }

                // Close consumers
                topicStatsStream.endObject();

                topicStats.aggMsgRateOut += subMsgRateOut;
                topicStats.aggMsgThroughputOut += subMsgThroughputOut;
                nsStats.msgBacklog += subscription.getNumberOfEntriesInBacklog(false);
            } catch (Exception e) {
                log.error("Got exception when creating consumer stats for subscription {}: {}", subscriptionName,
                        e.getMessage(), e);
            }
        });

        // Close subscription
        topicStatsStream.endObject();

        // Remaining dest stats.
        topicStats.averageMsgSize = topicStats.aggMsgRateIn == 0.0 ? 0.0
                : (topicStats.aggMsgThroughputIn / topicStats.aggMsgRateIn);
        topicStatsStream.writePair("producerCount", producers.size());
        topicStatsStream.writePair("averageMsgSize", topicStats.averageMsgSize);
        topicStatsStream.writePair("msgRateIn", topicStats.aggMsgRateIn);
        topicStatsStream.writePair("msgRateOut", topicStats.aggMsgRateOut);
        topicStatsStream.writePair("msgThroughputIn", topicStats.aggMsgThroughputIn);
        topicStatsStream.writePair("msgThroughputOut", topicStats.aggMsgThroughputOut);
        topicStatsStream.writePair("msgInCount", getMsgInCounter());
        topicStatsStream.writePair("bytesInCount", getBytesInCounter());
        topicStatsStream.writePair("msgOutCount", getMsgOutCounter());
        topicStatsStream.writePair("bytesOutCount", getBytesOutCounter());

        nsStats.msgRateIn += topicStats.aggMsgRateIn;
        nsStats.msgRateOut += topicStats.aggMsgRateOut;
        nsStats.msgThroughputIn += topicStats.aggMsgThroughputIn;
        nsStats.msgThroughputOut += topicStats.aggMsgThroughputOut;

        bundleStats.msgRateIn += topicStats.aggMsgRateIn;
        bundleStats.msgRateOut += topicStats.aggMsgRateOut;
        bundleStats.msgThroughputIn += topicStats.aggMsgThroughputIn;
        bundleStats.msgThroughputOut += topicStats.aggMsgThroughputOut;
        // add publish-latency metrics
        this.addEntryLatencyStatsUsec.refresh();
        NamespaceStats.add(this.addEntryLatencyStatsUsec.getBuckets(), nsStats.addLatencyBucket);
        this.addEntryLatencyStatsUsec.reset();
        // Close topic object
        topicStatsStream.endObject();
    }

    @Override
    public NonPersistentTopicStats getStats(boolean getPreciseBacklog, boolean subscriptionBacklogSize) {

        NonPersistentTopicStats stats = new NonPersistentTopicStats();

        ObjectObjectHashMap<String, PublisherStats> remotePublishersStats = new ObjectObjectHashMap<>();

        producers.values().forEach(producer -> {
            NonPersistentPublisherStats publisherStats = (NonPersistentPublisherStats) producer.getStats();
            stats.msgRateIn += publisherStats.msgRateIn;
            stats.msgThroughputIn += publisherStats.msgThroughputIn;

            if (producer.isRemote()) {
                remotePublishersStats.put(producer.getRemoteCluster(), publisherStats);
            } else {
                stats.getPublishers().add(publisherStats);
            }
        });

        stats.averageMsgSize = stats.msgRateIn == 0.0 ? 0.0 : (stats.msgThroughputIn / stats.msgRateIn);
        stats.msgInCounter = getMsgInCounter();
        stats.bytesInCounter = getBytesInCounter();
        stats.waitingPublishers = getWaitingProducersCount();

        subscriptions.forEach((name, subscription) -> {
            NonPersistentSubscriptionStats subStats = subscription.getStats();

            stats.msgRateOut += subStats.msgRateOut;
            stats.msgThroughputOut += subStats.msgThroughputOut;
            stats.bytesOutCounter += subStats.bytesOutCounter;
            stats.msgOutCounter += subStats.msgOutCounter;
            stats.getSubscriptions().put(name, subStats);
        });

        replicators.forEach((cluster, replicator) -> {
            NonPersistentReplicatorStats replicatorStats = replicator.getStats();

            // Add incoming msg rates
            PublisherStats pubStats = remotePublishersStats.get(replicator.getRemoteCluster());
            if (pubStats != null) {
                replicatorStats.msgRateIn = pubStats.msgRateIn;
                replicatorStats.msgThroughputIn = pubStats.msgThroughputIn;
                replicatorStats.inboundConnection = pubStats.getAddress();
                replicatorStats.inboundConnectedSince = pubStats.getConnectedSince();
            }

            stats.msgRateOut += replicatorStats.msgRateOut;
            stats.msgThroughputOut += replicatorStats.msgThroughputOut;

            stats.getReplication().put(replicator.getRemoteCluster(), replicatorStats);
        });

        stats.topicEpoch = topicEpoch.orElse(null);
        return stats;
    }

    @Override
    public CompletableFuture<PersistentTopicInternalStats> getInternalStats(boolean includeLedgerMetadata) {

        PersistentTopicInternalStats stats = new PersistentTopicInternalStats();
        stats.entriesAddedCounter = ENTRIES_ADDED_COUNTER_UPDATER.get(this);

        stats.cursors = Maps.newTreeMap();
        subscriptions.forEach((name, subs) -> stats.cursors.put(name, new CursorStats()));
        replicators.forEach((name, subs) -> stats.cursors.put(name, new CursorStats()));

        return CompletableFuture.completedFuture(stats);
    }

    public boolean isActive() {
        if (TopicName.get(topic).isGlobal()) {
            // No local consumers and no local producers
            return !subscriptions.isEmpty() || hasLocalProducers();
        }
        return currentUsageCount() != 0 || !subscriptions.isEmpty();
    }

    @Override
    public void checkGC() {
        if (!isDeleteWhileInactive()) {
            // This topic is not included in GC
            return;
        }
        int maxInactiveDurationInSec = inactiveTopicPolicies.getMaxInactiveDurationSeconds();
        if (isActive()) {
            lastActive = System.nanoTime();
        } else {
            if (System.nanoTime() - lastActive > TimeUnit.SECONDS.toNanos(maxInactiveDurationInSec)) {

                if (TopicName.get(topic).isGlobal()) {
                    // For global namespace, close repl producers first.
                    // Once all repl producers are closed, we can delete the topic,
                    // provided no remote producers connected to the broker.
                    if (log.isDebugEnabled()) {
                        log.debug("[{}] Global topic inactive for {} seconds, closing repl producers.", topic,
                            maxInactiveDurationInSec);
                    }

                    stopReplProducers().thenCompose(v -> delete(true, false, true))
                            .thenRun(() -> log.info("[{}] Topic deleted successfully due to inactivity", topic))
                            .exceptionally(e -> {
                                Throwable throwable = e.getCause();
                                if (throwable instanceof TopicBusyException) {
                                    // topic became active again
                                    if (log.isDebugEnabled()) {
                                        log.debug("[{}] Did not delete busy topic: {}", topic,
                                                throwable.getMessage());
                                    }
                                    replicators.forEach((region, replicator) -> replicator.startProducer());
                                } else {
                                    log.warn("[{}] Inactive topic deletion failed", topic, e);
                                }
                                return null;
                            });

                }
            }
        }
    }

    @Override
    public void checkInactiveSubscriptions() {
        TopicName name = TopicName.get(topic);
        try {
            Policies policies = brokerService.pulsar().getConfigurationCache().policiesCache()
                    .get(AdminResource.path(POLICIES, name.getNamespace()))
                    .orElseThrow(KeeperException.NoNodeException::new);
            final int defaultExpirationTime = brokerService.pulsar().getConfiguration()
                    .getSubscriptionExpirationTimeMinutes();
            final long expirationTimeMillis = TimeUnit.MINUTES
                    .toMillis((policies.subscription_expiration_time_minutes <= 0 && defaultExpirationTime > 0)
                            ? defaultExpirationTime
                            : policies.subscription_expiration_time_minutes);
            if (expirationTimeMillis > 0) {
                subscriptions.forEach((subName, sub) -> {
                    if (sub.getDispatcher() != null
                            && sub.getDispatcher().isConsumerConnected() || sub.isReplicated()) {
                        return;
                    }
                    if (System.currentTimeMillis() - sub.getLastActive() > expirationTimeMillis) {
                        sub.delete().thenAccept(v -> log.info("[{}][{}] The subscription was deleted due to expiration",
                                topic, subName));
                    }
                });
            }
        } catch (Exception e) {
            if (log.isDebugEnabled()) {
                log.debug("[{}] Error getting policies", topic);
            }
        }
    }

    @Override
    public void checkBackloggedCursors() {
        // no-op
    }

    @Override
    public void checkDeduplicationSnapshot() {
        // no-op
    }

    @Override
    public CompletableFuture<Void> onPoliciesUpdate(Policies data) {
        if (log.isDebugEnabled()) {
            log.debug("[{}] isEncryptionRequired changes: {} -> {}", topic, isEncryptionRequired,
                    data.encryption_required);
        }
        isEncryptionRequired = data.encryption_required;
        setSchemaCompatibilityStrategy(data);
        isAllowAutoUpdateSchema = data.is_allow_auto_update_schema;
        schemaValidationEnforced = data.schema_validation_enforced;

        producers.values().forEach(producer -> {
            producer.checkPermissions();
            producer.checkEncryption();
        });
        subscriptions.forEach((subName, sub) -> sub.getConsumers().forEach(Consumer::checkPermissions));

        if (data.inactive_topic_policies != null) {
            this.inactiveTopicPolicies = data.inactive_topic_policies;
        } else {
            ServiceConfiguration cfg = brokerService.getPulsar().getConfiguration();
            resetInactiveTopicPolicies(cfg.getBrokerDeleteInactiveTopicsMode()
                    , cfg.getBrokerDeleteInactiveTopicsMaxInactiveDurationSeconds(),
                    cfg.isBrokerDeleteInactiveTopicsEnabled());
        }
        return checkReplicationAndRetryOnFailure();
    }

    /**
     *
     * @return Backlog quota for topic
     */
    @Override
    public BacklogQuota getBacklogQuota() {
        // No-op
        throw new UnsupportedOperationException("getBacklogQuota method is not supported on non-persistent topic");
    }

    /**
     *
     * @return quota exceeded status for blocking producer creation
     */
    @Override
    public boolean isBacklogQuotaExceeded(String producerName) {
        // No-op
        return false;
    }

    @Override
    public boolean isReplicated() {
        return replicators.size() > 1;
    }

    @Override
    public CompletableFuture<Void> unsubscribe(String subscriptionName) {
        // checkInactiveSubscriptions iterates over subscriptions map and removing from the map with the same thread.
        // That creates deadlock. so, execute remove it in different thread.
        return CompletableFuture.runAsync(() -> subscriptions.remove(subscriptionName), brokerService.executor());
    }

    @Override
    public Position getLastPosition() {
        throw new UnsupportedOperationException("getLastPosition is not supported on non-persistent topic");
    }

    @Override
    public CompletableFuture<MessageId> getLastMessageId() {
        throw new UnsupportedOperationException("getLastMessageId is not supported on non-persistent topic");
    }

    private static final Logger log = LoggerFactory.getLogger(NonPersistentTopic.class);

    @Override
    public CompletableFuture<Void> addSchemaIfIdleOrCheckCompatible(SchemaData schema) {
        return hasSchema().thenCompose((hasSchema) -> {
            int numActiveConsumers = subscriptions.values().stream()
                    .mapToInt(subscription -> subscription.getConsumers().size())
                    .sum();
            if (hasSchema
                    || (!producers.isEmpty())
                    || (numActiveConsumers != 0)
                    || ENTRIES_ADDED_COUNTER_UPDATER.get(this) != 0) {
                return checkSchemaCompatibleForConsumer(schema);
            } else {
                return addSchema(schema).thenCompose(schemaVersion -> CompletableFuture.completedFuture(null));
            }
        });
    }

    @Override
    public void publishTxnMessage(TxnID txnID, ByteBuf headersAndPayload, PublishContext publishContext) {
        throw new UnsupportedOperationException("PublishTxnMessage is not supported by non-persistent topic");
    }

    @Override
    public CompletableFuture<Void> endTxn(TxnID txnID, int txnAction, long lowWaterMark) {
        return FutureUtil.failedFuture(
                new Exception("Unsupported operation endTxn in non-persistent topic."));
    }

    @Override
    public CompletableFuture<Void> truncate() {
        return FutureUtil.failedFuture(new NotAllowedException("Unsupported truncate"));
    }

    protected boolean isTerminated() {
        return false;
    }
}<|MERGE_RESOLUTION|>--- conflicted
+++ resolved
@@ -265,17 +265,9 @@
 
         NonPersistentSubscription subscription = subscriptions.computeIfAbsent(subscriptionName,
                 name -> new NonPersistentSubscription(this, subscriptionName));
-<<<<<<< HEAD
-
-        try {
-            Consumer consumer = new Consumer(subscription, subType, topic, consumerId, priorityLevel, consumerName, 0,
-                    cnx, cnx.getAuthRole(), metadata, readCompacted, initialPosition, keySharedMeta, msgFilterExpression);
-            addConsumerToSubscription(subscription, consumer);
-=======
         Consumer consumer = new Consumer(subscription, subType, topic, consumerId, priorityLevel, consumerName, 0,
-                cnx, cnx.getAuthRole(), metadata, readCompacted, initialPosition, keySharedMeta);
+                cnx, cnx.getAuthRole(), metadata, readCompacted, initialPosition, keySharedMeta, msgFilterExpression);
         addConsumerToSubscription(subscription, consumer).thenRun(() -> {
->>>>>>> fbaaa109
             if (!cnx.isActive()) {
                 try {
                     consumer.close();
