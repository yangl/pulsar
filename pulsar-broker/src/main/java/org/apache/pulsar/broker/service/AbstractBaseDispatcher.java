--- conflicted
+++ resolved
@@ -116,22 +116,16 @@
      * @param sendMessageInfo
      *            an object where the total size in messages and bytes will be returned back to the caller
      */
-<<<<<<< HEAD
-    public void filterEntriesForConsumer(Consumer consumer, List<Entry> entries, EntryBatchSizes batchSizes,
-                                         SendMessageInfo sendMessageInfo, EntryBatchIndexesAcks indexesAcks,
-                                         ManagedCursor cursor, boolean isReplayRead, boolean isMsgFilterEnabled) {
-=======
     public void filterEntriesForConsumer(List<Entry> entries, EntryBatchSizes batchSizes,
             SendMessageInfo sendMessageInfo, EntryBatchIndexesAcks indexesAcks,
             ManagedCursor cursor, boolean isReplayRead) {
         filterEntriesForConsumer(Optional.empty(), entries, batchSizes, sendMessageInfo, indexesAcks, cursor,
-                isReplayRead);
+                isReplayRead, null);
     }
 
     public void filterEntriesForConsumer(Optional<EntryWrapper[]> entryWrapper, List<Entry> entries,
             EntryBatchSizes batchSizes, SendMessageInfo sendMessageInfo, EntryBatchIndexesAcks indexesAcks,
-            ManagedCursor cursor, boolean isReplayRead) {
->>>>>>> fbaaa109
+            ManagedCursor cursor, boolean isReplayRead, boolean isMsgFilterEnabled) {
         int totalMessages = 0;
         long totalBytes = 0;
         int totalChunkedMessages = 0;
@@ -141,14 +135,6 @@
                 continue;
             }
             ByteBuf metadataAndPayload = entry.getDataBuffer();
-<<<<<<< HEAD
-
-            MessageMetadata msgMetadata = Commands
-                    .peekMessageMetadata(metadataAndPayload, subscription.toString(), consumer.consumerId());
-
-            if (!isReplayRead && msgMetadata != null
-                    && msgMetadata.hasTxnidMostBits() && msgMetadata.hasTxnidLeastBits()) {
-=======
             MessageMetadata msgMetadata = entryWrapper.isPresent() && entryWrapper.get()[i] != null
                     ? entryWrapper.get()[i].getMetadata()
                     : null;
@@ -157,7 +143,6 @@
                     : msgMetadata;
             if (!isReplayRead && msgMetadata != null && msgMetadata.hasTxnidMostBits()
                     && msgMetadata.hasTxnidLeastBits()) {
->>>>>>> fbaaa109
                 if (Markers.isTxnMarker(msgMetadata)) {
                     entries.set(i, null);
                     entry.release();
