--- conflicted
+++ resolved
@@ -737,7 +737,7 @@
         ByteBuf request = Commands.newSubscribe(topic, subscription, consumerId, requestId, getSubType(), priorityLevel,
                 consumerName, isDurable, startMessageIdData, metadata, readCompacted,
                 conf.isReplicateSubscriptionState(), InitialPosition.valueOf(subscriptionInitialPosition.getValue()),
-                startMessageRollbackDuration, si, createTopicIfDoesNotExist, conf.getKeySharedPolicy(), conf.getMsgFilterExpression());
+                startMessageRollbackDuration, si, createTopicIfDoesNotExist, conf.getKeySharedPolicy());
 
         cnx.sendRequestWithId(request, requestId).thenRun(() -> {
             synchronized (ConsumerImpl.this) {
@@ -2207,11 +2207,7 @@
             clientCnx.registerConsumer(consumerId, this);
             int remoteEndpointProtocolVersion = clientCnx.getRemoteEndpointProtocolVersion();
             if (conf.isAckReceiptEnabled() &&
-<<<<<<< HEAD
                     !Commands.peerSupportsAckReceipt(remoteEndpointProtocolVersion)) {
-=======
-                    !Commands.peerSupportsAckReceipt(clientCnx.getRemoteEndpointProtocolVersion())) {
->>>>>>> fbaaa109
                 log.warn("Server don't support ack for receipt! " +
                         "ProtoVersion >=17 support! nowVersion : {}", remoteEndpointProtocolVersion);
             }
