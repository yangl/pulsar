/**
 * Licensed to the Apache Software Foundation (ASF) under one
 * or more contributor license agreements.  See the NOTICE file
 * distributed with this work for additional information
 * regarding copyright ownership.  The ASF licenses this file
 * to you under the Apache License, Version 2.0 (the
 * "License"); you may not use this file except in compliance
 * with the License.  You may obtain a copy of the License at
 *
 *   http://www.apache.org/licenses/LICENSE-2.0
 *
 * Unless required by applicable law or agreed to in writing,
 * software distributed under the License is distributed on an
 * "AS IS" BASIS, WITHOUT WARRANTIES OR CONDITIONS OF ANY
 * KIND, either express or implied.  See the License for the
 * specific language governing permissions and limitations
 * under the License.
 */
package org.apache.pulsar.common.events;

<<<<<<< HEAD
import com.google.common.collect.Sets;
import java.util.Collections;
=======
import org.apache.pulsar.common.naming.TopicName;

import java.util.Arrays;
import java.util.Collections;
import java.util.HashSet;
>>>>>>> b1b3b3c6
import java.util.Set;

/**
 * System topic names for each {@link EventType}.
 */
public class EventsTopicNames {

    /**
     * Local topic name for the namespace events.
     */
    public static final String NAMESPACE_EVENTS_LOCAL_NAME = "__change_events";

    /**
     * Local topic name for the transaction buffer snapshot.
     */
    public static final String TRANSACTION_BUFFER_SNAPSHOT = "__transaction_buffer_snapshot";

<<<<<<< HEAD
    public static final Set<String> EVENTS_TOPICS =
            Collections.unmodifiableSet(Sets.newHashSet(NAMESPACE_EVENTS_LOCAL_NAME, TRANSACTION_BUFFER_SNAPSHOT));

    public static boolean checkTopicIsEventsNames(String topicName) {
        if (topicName.endsWith(NAMESPACE_EVENTS_LOCAL_NAME)) {
            return true;
        } else if (topicName.endsWith(TRANSACTION_BUFFER_SNAPSHOT)) {
            return true;
        } else {
            return false;
        }
=======
    /**
     * The set of all local topic names declared above.
     */
    public static final Set<String> EVENTS_TOPIC_NAMES =
        Collections.unmodifiableSet(
            new HashSet<>(Arrays.asList(NAMESPACE_EVENTS_LOCAL_NAME, TRANSACTION_BUFFER_SNAPSHOT)));

    public static boolean checkTopicIsEventsNames(TopicName topicName) {
        return EVENTS_TOPIC_NAMES.contains(topicName.getLocalName());
>>>>>>> b1b3b3c6
    }
}<|MERGE_RESOLUTION|>--- conflicted
+++ resolved
@@ -18,16 +18,11 @@
  */
 package org.apache.pulsar.common.events;
 
-<<<<<<< HEAD
-import com.google.common.collect.Sets;
-import java.util.Collections;
-=======
 import org.apache.pulsar.common.naming.TopicName;
 
 import java.util.Arrays;
 import java.util.Collections;
 import java.util.HashSet;
->>>>>>> b1b3b3c6
 import java.util.Set;
 
 /**
@@ -41,23 +36,10 @@
     public static final String NAMESPACE_EVENTS_LOCAL_NAME = "__change_events";
 
     /**
-     * Local topic name for the transaction buffer snapshot.
+     * Local topic name for the namespace events.
      */
     public static final String TRANSACTION_BUFFER_SNAPSHOT = "__transaction_buffer_snapshot";
 
-<<<<<<< HEAD
-    public static final Set<String> EVENTS_TOPICS =
-            Collections.unmodifiableSet(Sets.newHashSet(NAMESPACE_EVENTS_LOCAL_NAME, TRANSACTION_BUFFER_SNAPSHOT));
-
-    public static boolean checkTopicIsEventsNames(String topicName) {
-        if (topicName.endsWith(NAMESPACE_EVENTS_LOCAL_NAME)) {
-            return true;
-        } else if (topicName.endsWith(TRANSACTION_BUFFER_SNAPSHOT)) {
-            return true;
-        } else {
-            return false;
-        }
-=======
     /**
      * The set of all local topic names declared above.
      */
@@ -67,6 +49,5 @@
 
     public static boolean checkTopicIsEventsNames(TopicName topicName) {
         return EVENTS_TOPIC_NAMES.contains(topicName.getLocalName());
->>>>>>> b1b3b3c6
     }
 }